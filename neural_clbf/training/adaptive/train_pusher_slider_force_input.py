"""
train_pusher_slider_force_input.py
Description:
    This script trains an aCLBF for the pusher-slider system defined in
    systems/adaptive/load_sharing_manipulator.py.
"""

from argparse import ArgumentParser

import torch
import torch.multiprocessing
import pytorch_lightning as pl
from pytorch_lightning import loggers as pl_loggers
import numpy as np

from neural_clbf.controllers import (
    NeuralCLBFController, NeuralaCLBFController
)
from neural_clbf.datamodules import (
    EpisodicDataModule, EpisodicDataModuleAdaptive
)
from neural_clbf.systems.adaptive import PusherSliderStickingForceInput
from neural_clbf.experiments import (
    ExperimentSuite,
    CLFContourExperiment, AdaptiveCLFContourExperiment,
    RolloutStateSpaceExperiment, RolloutStateParameterSpaceExperiment,
    RolloutStateParameterSpaceExperimentMultiple,
)
from neural_clbf.experiments.adaptive import (
    aCLFCountourExperiment_StateSlices
)
from neural_clbf.training.utils import current_git_hash
import polytope as pc

from typing import Dict

import time

torch.multiprocessing.set_sharing_strategy("file_system")

simulation_dt = 0.01

def create_training_hyperparams()-> Dict:
    """
    create_hyperparams
    Description
        Creates a dictionary containing all hyperparameters used in
        Neural aCLBF training.
    """

    # Get initial conditions for the experiment
    start_x = torch.tensor(
        [
            [-0.5, -0.5, 0.0],
            [-0.2, -0.8, 0.0],
        ]
    )

    #device = "mps" if torch.backends.mps.is_available() else "cpu"
    accelerator_name = "cpu"
    if torch.cuda.is_available():
<<<<<<< HEAD
        device = "cuda"
=======
        accelerator_name = "cuda"
>>>>>>> b659d14f
    # elif torch.backends.mps.is_available():
    #     #device = "mps"
    #     device = "cpu"

    nominal_scenario = {
        "obstacle_center_x": 0.0,
        "obstacle_center_y": 0.0,
        "obstacle_radius": 0.1,
    }

    hyperparams_for_evaluation = {
        "batch_size": 128,
        "controller_period": 0.05,
        "start_x": start_x,
        "simulation_dt": 0.01,
        "nominal_scenario": nominal_scenario,
        "Theta_lb": [-0.03, -0.03],
        "Theta_ub": [0.03, 0.03],
        "clf_lambda": 1.0,
        "Gamma_factor": 0.01,
        "safe_level": 10.0,
        # layer specifications
        "clbf_hidden_size": 64,
        "clbf_hidden_layers": 2,
        # Training parameters
        "max_epochs": 91,
        "trajectories_per_episode": 500,
        "trajectory_length": 20,
        "n_fixed_samples": 90000,
        "include_oracle_loss": True,
        # Contour Experiment Parameters
        "contour_exp_x_index": 0,
        "contour_exp_theta_index": PusherSliderStickingForceInput.S_X,
        # Rollout Experiment Parameters
        "rollout_experiment_horizon": 15.0,
        # Random Seed Info
        "pt_manual_seed": 30,
        "np_manual_seed": 51,
        # Device
        "accelerator": accelerator_name,
        "sample_quotas": {"safe": 0.2, "unsafe": 0.2, "goal": 0.2},
    }

    # Set default datatype
<<<<<<< HEAD
    torch.set_default_dtype(torch.float64)
=======
    # torch.set_default_dtype(torch.float64)
>>>>>>> b659d14f

    return hyperparams_for_evaluation

def main(args):
    # Constants

    # Get hyperparameters for training
    t_hyper = create_training_hyperparams()

    # Set Constants
    torch.manual_seed(t_hyper["pt_manual_seed"])
    np.random.seed(t_hyper["np_manual_seed"])
    device = torch.device(t_hyper["accelerator"])

    # Define the scenarios
    scenarios = [
        t_hyper["nominal_scenario"],
        # {"m": 1.25, "L": 1.0, "b": 0.01},  # uncomment to add robustness
        # {"m": 1.0, "L": 1.25, "b": 0.01},
        # {"m": 1.25, "L": 1.25, "b": 0.01},
    ]

    # Define the range of possible goal region centers
    lb = t_hyper["Theta_lb"]
    ub = t_hyper["Theta_ub"]
    Theta = pc.box2poly(np.array([lb, ub]).T)

    # Define the dynamics model
    dynamics_model = PusherSliderStickingForceInput(
        t_hyper["nominal_scenario"],
        Theta,
        dt=simulation_dt,
        controller_dt=t_hyper["controller_period"],
        scenarios=scenarios,
    )

    # Initialize the DataModule
    initial_conditions = [
        (-0.7, -0.8),       # s_x
        (-0.8, -0.8),        # s_y
        (0.0, np.pi / 2),   # s_theta
    ]
    data_module = EpisodicDataModuleAdaptive(
        dynamics_model,
        initial_conditions,
        trajectories_per_episode=t_hyper["trajectories_per_episode"],
        trajectory_length=t_hyper["trajectory_length"],
        fixed_samples=t_hyper["n_fixed_samples"],
        max_points=100000,
        val_split=0.1,
        batch_size=64,
        quotas=t_hyper["sample_quotas"],
    )

    # Define the experiment suite
    lb_Vcontour = lb[t_hyper["contour_exp_theta_index"]]
    ub_Vcontour = ub[t_hyper["contour_exp_theta_index"]]
    theta_range_Vcontour = ub_Vcontour - lb_Vcontour
    V_contour_experiment = AdaptiveCLFContourExperiment(
        "V_Contour",
        x_domain=[(-1.0, 1.0)],
        theta_domain=[(lb_Vcontour-0.2*theta_range_Vcontour, ub_Vcontour+0.2*theta_range_Vcontour)],
        n_grid=30,
        x_axis_index=PusherSliderStickingForceInput.S_X,
        theta_axis_index=t_hyper["contour_exp_theta_index"],
        x_axis_label="$p_x$",
        theta_axis_label="$\\theta_" + str(t_hyper["contour_exp_theta_index"]) + "$", #"$\\dot{\\theta}$",
        plot_unsafe_region=False,
    )
    rollout_experiment = RolloutStateParameterSpaceExperiment(
        "Rollout",
        t_hyper["start_x"],
        PusherSliderStickingForceInput.S_X,
        "$r_1$",
        PusherSliderStickingForceInput.C_X,
        "$\\theta_1 (r_1^{(d)})$",
        scenarios=scenarios,
        n_sims_per_start=1,
        t_sim=t_hyper["rollout_experiment_horizon"],
    )
    rollout_experiment2 = RolloutStateParameterSpaceExperimentMultiple(
        "Rollout (Multiple Slices)",
        t_hyper["start_x"],
        [PusherSliderStickingForceInput.S_X, PusherSliderStickingForceInput.S_Y, PusherSliderStickingForceInput.S_X],
        ["$r_1$", "$v_1$", "$r_2$"],
        [PusherSliderStickingForceInput.C_X, PusherSliderStickingForceInput.C_X, PusherSliderStickingForceInput.C_Y],
        ["$\\theta_1 (c_x)$", "$\\theta_1 (c_x)$", "$\\theta_1 (c_y)$"],
        scenarios=scenarios,
        n_sims_per_start=1,
        t_sim=t_hyper["rollout_experiment_horizon"],
    )
    V_contour_experiment3 = aCLFCountourExperiment_StateSlices(
        "V_Contour (state slices only)",
        x_domain=[(-0.6, 0.6), (-0.6, 0.6)],  # plotting domain
        n_grid=50,
        x_axis_index=PusherSliderStickingForceInput.S_X,
        y_axis_index=PusherSliderStickingForceInput.S_Y,
        x_axis_label="$s_x$",
        y_axis_label="$s_y$",
        plot_unsafe_region=False,
        default_param_estimate=torch.tensor([0.0, 0.0]).reshape((PusherSliderStickingForceInput.N_PARAMETERS, 1))
    )
    experiment_suite = ExperimentSuite([V_contour_experiment, rollout_experiment2, V_contour_experiment3])
    #experiment_suite = ExperimentSuite([V_contour_experiment])

    # Initialize the controller
    aclbf_controller = NeuralaCLBFController(
        dynamics_model,
        scenarios,
        data_module,
        experiment_suite=experiment_suite,
        clbf_hidden_layers=2,
        clbf_hidden_size=64,
        clf_lambda=t_hyper["clf_lambda"],
        safe_level=t_hyper["safe_level"],
        controller_period=t_hyper["controller_period"],
        clf_relaxation_penalty=1e2,
        num_init_epochs=5,
        epochs_per_episode=100,
        barrier=False,
        Gamma_factor=t_hyper["Gamma_factor"],
        include_oracle_loss=t_hyper["include_oracle_loss"],
    )
    aclbf_controller.to(device)

    # Initialize the logger and trainer
    tb_logger = pl_loggers.TensorBoardLogger(
        "logs/pusher_slider_sticking_force_input",
        name=f"commit_{current_git_hash()}",
    )
    # trainer = pl.Trainer.from_argparse_args(
    #     args,
    #     logger=tb_logger,
    #     reload_dataloaders_every_epoch=True,
    #     max_epochs=t_hyper["max_epochs"],
    # )
    trainer = pl.Trainer(
        logger=tb_logger,
        max_epochs=t_hyper["max_epochs"],
        accelerator=t_hyper["accelerator"],
    )

    # Train
    torch.autograd.set_detect_anomaly(True)
    training_time_start = time.time()
    trainer.fit(aclbf_controller)
    training_time_end = time.time()

    # Logging
    tb_logger.log_metrics({"pytorch random seed": t_hyper["pt_manual_seed"]})
    tb_logger.log_metrics({"numpy random seed": t_hyper["np_manual_seed"]})
    tb_logger.log_metrics({"training time": training_time_end - training_time_start})
    tb_logger.log_metrics({"gamma factor": t_hyper["Gamma_factor"]})

    # Saving Data
    torch.save(
        aclbf_controller.V_nn,
        tb_logger.save_dir + "/" + tb_logger.name +
        "/version_" + str(tb_logger.version) + "/Vnn.pt"
    )

    # Record Hyperparameters in small pytorch format
    torch.save(
        t_hyper,
        tb_logger.save_dir + "/" + tb_logger.name +
        "/version_" + str(tb_logger.version) + "/hyperparams.pt"
    )

    # Save model
    torch.save(
        aclbf_controller.state_dict(),
        tb_logger.save_dir + "/" + tb_logger.name +
        "/version_" + str(tb_logger.version) + "/state_dict.pt"
    )

    torch.save(
        aclbf_controller,
        tb_logger.save_dir + "/" + tb_logger.name +
        "/version_" + str(tb_logger.version) + "/controller.pt"
    )

if __name__ == "__main__":
    parser = ArgumentParser()
    # parser = pl.Trainer.add_argparse_args(parser)
    args = parser.parse_args()

    main(args)<|MERGE_RESOLUTION|>--- conflicted
+++ resolved
@@ -59,11 +59,7 @@
     #device = "mps" if torch.backends.mps.is_available() else "cpu"
     accelerator_name = "cpu"
     if torch.cuda.is_available():
-<<<<<<< HEAD
-        device = "cuda"
-=======
         accelerator_name = "cuda"
->>>>>>> b659d14f
     # elif torch.backends.mps.is_available():
     #     #device = "mps"
     #     device = "cpu"
@@ -108,11 +104,7 @@
     }
 
     # Set default datatype
-<<<<<<< HEAD
-    torch.set_default_dtype(torch.float64)
-=======
     # torch.set_default_dtype(torch.float64)
->>>>>>> b659d14f
 
     return hyperparams_for_evaluation
 
