"""DataModule for aggregating data points over a series of episodes, with additional
sampling from fixed sets.

Code based on the Pytorch Lightning example at
pl_examples/domain_templates/reinforce_learn_Qnet.py
"""
from typing import List, Callable, Tuple, Dict, Optional, Union

import torch
import pytorch_lightning as pl
from torch.utils.data import TensorDataset, DataLoader

import polytope as pc
import numpy as np

from neural_clbf.systems import ControlAffineSystem
from neural_clbf.systems.adaptive import ControlAffineParameterAffineSystem


class EpisodicDataModuleAdaptive(pl.LightningDataModule):
    """
    DataModule for sampling from a replay buffer
    """

    def __init__(
        self,
        model: ControlAffineParameterAffineSystem,
        initial_domain: List[Tuple[float, float]],
        trajectories_per_episode: int = 100,
        trajectory_length: int = 5000,
        fixed_samples: int = 100000,
        max_points: int = 10000000,
        val_split: float = 0.1,
        batch_size: int = 64,
        quotas: Optional[Dict[str, float]] = None,
        device: str = "cpu",
    ):
        """Initialize the DataModule

        args:
            model: the dynamics model to use in simulation
            initial_domain: the initial_domain to sample from, expressed as a list of
                             tuples denoting the min/max range for each dimension
            trajectories_per_episode: the number of rollouts to conduct at each episode
            trajectory_length: the number of samples to collect in each trajectory
            fixed_samples: the number of uniform samples to collect
            val_split: the fraction of sampled data to reserve for validation
            batch_size: the batch size
            quotas: a dictionary specifying the minimum percentage of the
                    fixed samples that should be taken from the safe,
                    unsafe, boundary, and goal sets. Expects keys to be either "safe",
                    "unsafe", "boundary", or "goal".
        """
        super().__init__()

        self.model = model
        self.n_dims = model.n_dims  # copied for convenience
        self.n_params = model.n_params

        # Save the parameters
        self.trajectories_per_episode = trajectories_per_episode
        self.trajectory_length = trajectory_length
        self.fixed_samples = fixed_samples
        self.max_points = max_points
        self.val_split = val_split
        self.batch_size = batch_size
        if quotas is not None:
            self.quotas = quotas
        else:
            self.quotas = {}

        # Define the sampling intervals for initial conditions as a hyper-rectangle
        assert len(initial_domain) == self.n_dims
        self.initial_domain = initial_domain

        # Save the min, max, central point, and range tensors
        self.x_max, self.x_min = model.state_limits
        self.x_center = (self.x_max + self.x_min) / 2.0
        self.x_range = self.x_max - self.x_min

        # Save the min, max, central point, and range tensors for the parameters
        V_Theta = pc.extreme(self.model.Theta)
        self.theta_max = [np.max(V_Theta[:, i]) for i in range(V_Theta.shape[1])]
        self.theta_min = [np.min(V_Theta[:, i]) for i in range(V_Theta.shape[1])]

        theta_limits = np.vstack((self.theta_max, self.theta_min))
        self.center = [np.mean(theta_limits[:, i]) for i in range(theta_limits.shape[1])]

        # Save the device
        self.device = device

    def sample_trajectories(
        self, simulator: Callable[[torch.Tensor, int], torch.Tensor]
    ) -> torch.Tensor:
        """
        Generate new data points by simulating a bunch of trajectories

        args:
            simulator: a function that simulates the given initial conditions out for
                       the specified number of timesteps
        """


        # Start by sampling from initial conditions from the given region
        x_init = torch.zeros((self.trajectories_per_episode, self.n_dims)).uniform_(
            0.0, 1.0
        ).to(self.device)
        for i in range(self.n_dims):
            min_val, max_val = self.initial_domain[i]
            x_init[:, i] = x_init[:, i] * (max_val - min_val) + min_val

        # Simulate each initial condition out for the specified number of steps

        theta_init = torch.zeros((self.trajectories_per_episode, self.model.n_params), device=self.device)
        if self.trajectories_per_episode > 0:
            theta_init[:, :] = torch.tensor(
                self.model.get_N_samples_from_polytope(self.model.Theta, self.trajectories_per_episode).T
<<<<<<< HEAD
            )
=======
            ).type_as(x_init)
>>>>>>> b659d14f
        x_sim, theta_sim, theta_hat_sim = simulator(x_init, theta_init, self.trajectory_length)

        # Reshape the data into a single replay buffer
        x_sim = x_sim.view(-1, self.n_dims)
        theta_sim = theta_sim.view(-1, self.n_params)
        theta_hat_sim = theta_hat_sim.view(-1, self.n_params)

        # Return the sampled data
        return x_sim, theta_sim, theta_hat_sim

    def sample_fixed(self) -> torch.Tensor:
        """
        Description:
            Generate new data points by sampling uniformly from the state and parameter space
        """

        x_samples = []
        theta_samples = []
        theta_hat_samples = []

        # Figure out how many points are to be sampled at random, how many from the
        # goal, safe, or unsafe regions specifically
        allocated_samples = 0
        for region_name, quota in self.quotas.items():
            num_samples = int(self.fixed_samples * quota)
            allocated_samples += num_samples

            if region_name == "goal":
                _, x_sample_group, theta_sample_group = self.model.sample_goal(num_samples)
            elif region_name == "safe":
                _, x_sample_group, theta_sample_group = self.model.sample_safe(num_samples)
            elif region_name == "unsafe":
                _, x_sample_group, theta_sample_group = self.model.sample_unsafe(num_samples)
            elif region_name == "boundary":
                _, x_sample_group, theta_sample_group = self.model.sample_boundary(num_samples)

            # Append new samples to the respective lists
            x_samples.append(x_sample_group)
            theta_samples.append(theta_sample_group)
            theta_hat_samples.append(self.model.sample_Theta_space(num_samples))


        # Sample all remaining points uniformly at random
        free_samples = self.fixed_samples - allocated_samples
        assert free_samples >= 0
        x_samples.append(self.model.sample_state_space(free_samples))

        # Sample parameter estimates
        theta_hat_samples.append(
            self.model.sample_Theta_space(free_samples)
        )

        # Sample parameter estimates
        theta_samples.append(
            self.model.sample_Theta_space(free_samples)
        )
        for sample_cluster in x_samples:
            print("sample_cluster.shape = ", sample_cluster.shape)
        #
        # print("x_samples = ", torch.vstack(x_samples))
        # print("theta_samples = ", torch.vstack(theta_samples))
        # print("theta_hat_samples = ", torch.vstack(theta_hat_samples))


        return torch.vstack(x_samples), torch.vstack(theta_samples), torch.vstack(theta_hat_samples)

    def prepare_data(self):
        """Create the dataset"""
        # Get some data points from simulations
        x_sim, theta_sim, theta_hat_sim = self.sample_trajectories(self.model.nominal_simulator)

        # Augment those points with samples from the fixed range
        x_sample, theta_sample, theta_hat_sample = self.sample_fixed()
        x = torch.cat((x_sim, x_sample), dim=0)
        theta = torch.cat((theta_sim, theta_sample), dim=0)
        theta_hat = torch.cat((theta_hat_sim, theta_hat_sample), dim=0)

        # Randomly split data into training and test sets
        random_indices = torch.randperm(x.shape[0], device=self.device)
        val_pts = int(x.shape[0] * self.val_split)
        validation_indices = random_indices[:val_pts]
        training_indices = random_indices[val_pts:]
        self.x_training = x[training_indices]
        self.x_validation = x[validation_indices]

        self.theta_h_training = theta_hat[training_indices]
        self.theta_h_validation = theta_hat[validation_indices]

        self.theta_training = theta[training_indices]
        self.theta_validation = theta[validation_indices]

        print("Full dataset:")
        print(f"\t{self.x_training.shape[0]} training xs")
        print(f"\t{self.x_validation.shape[0]} validation xs")
        print(f"\t{self.theta_training.shape[0]} training thetas")
        print(f"\t{self.theta_validation.shape[0]} validation thetas")
        print(f"\t{self.theta_h_training.shape[0]} training theta estimates")
        print(f"\t{self.theta_h_validation.shape[0]} validation theta estimates")
        print("\t----------------------")
        print(f"\t{self.model.goal_mask(self.x_training, self.theta_training).sum()} goal points")
        print(f"\t({self.model.goal_mask(self.x_validation, self.theta_validation).sum()} val)")
        print(f"\t{self.model.safe_mask(self.x_training, self.theta_training).sum()} safe points")
        print(f"\t({self.model.safe_mask(self.x_validation, self.theta_validation).sum()} val)")
        print(f"\t{self.model.unsafe_mask(self.x_training, self.theta_training).sum()} unsafe points")
        print(f"\t({self.model.unsafe_mask(self.x_validation, self.theta_validation).sum()} val)")
        print(f"\t{self.model.boundary_mask(self.x_training, self.theta_training).sum()} boundary points")
        print(f"\t({self.model.boundary_mask(self.x_validation, self.theta_validation).sum()} val)")

        # Turn these into tensor datasets
        self.training_data = TensorDataset(
            self.x_training,
            self.theta_training,
            self.theta_h_training,
            self.model.goal_mask(self.x_training, self.theta_training),
            self.model.safe_mask(self.x_training, self.theta_training),
            self.model.unsafe_mask(self.x_training, self.theta_training),
        )
        self.validation_data = TensorDataset(
            self.x_validation,
            self.theta_validation,
            self.theta_h_validation,
            self.model.goal_mask(self.x_validation, self.theta_validation),
            self.model.safe_mask(self.x_validation, self.theta_validation),
            self.model.unsafe_mask(self.x_validation, self.theta_validation),
        )

    def add_data(self, simulator: Callable[[torch.Tensor, int], torch.Tensor]):
        """
        Augment the training and validation datasets by simulating and sampling

        args:
            simulator: a function that simulates the given initial conditions out for
                       the specified number of timesteps
        """
        print("\nAdding data!\n")
        # Get some data points from simulations
        x_sim, theta_sim, theta_hat_sim = self.sample_trajectories(simulator)

        # # Augment those points with samples from the fixed range
        x_sample, theta_sample, theta_hat_sample = self.sample_fixed()
        x = torch.cat((x_sim.type_as(x_sample), x_sample), dim=0)
        x = x.type_as(self.x_training)
        theta = torch.cat((theta_sim, theta_sample), dim=0)
        theta = theta.type_as(self.theta_training)
        theta_hat = torch.cat((theta_hat_sim, theta_hat_sample), dim=0)
        theta_hat = theta_hat.type_as(self.theta_h_training)

        print(f"Sampled {x.shape[0]} new states, {theta.shape[0]} true parameters and {theta_hat.shape[0]} new parameter estimates")

        # Randomly split data into training and test sets
        random_indices = torch.randperm(x.shape[0], device=self.device)
        val_pts = int(x.shape[0] * self.val_split)
        validation_indices = random_indices[:val_pts]
        training_indices = random_indices[val_pts:]

        print(f"\t{training_indices.shape[0]} train, {validation_indices.shape[0]} val")

        # Augment the existing data with the new points
        self.x_training = torch.cat((self.x_training, x[training_indices]))
        self.x_validation = torch.cat((self.x_validation, x[validation_indices]))

        self.theta_training = torch.cat((self.theta_training, theta[training_indices]))
        self.theta_validation = torch.cat((self.theta_validation, theta[validation_indices]))

        self.theta_h_training = torch.cat((self.theta_h_training, theta_hat[training_indices]))
        self.theta_h_validation = torch.cat((self.theta_h_validation, theta_hat[validation_indices]))

        # If we've exceeded the maximum number of points, forget the oldest
        if self.x_training.shape[0] + self.x_validation.shape[0] > self.max_points:
            print("Sample budget exceeded! Forgetting...")
            # Figure out how many training and validation points we should have
            n_val = int(self.max_points * self.val_split)
            n_train = self.max_points - n_val
            # And then keep only the most recent points
            self.x_training = self.x_training[-n_train:]
            self.x_validation = self.x_validation[-n_val:]
            self.theta_training = self.theta_training[-n_train:]
            self.theta_validation = self.theta_validation[-n_val:]
            self.theta_h_training = self.theta_h_training[-n_train:]
            self.theta_h_validation = self.theta_h_validation[-n_val:]

        print("Full dataset:")
        print(f"\t{self.x_training.shape[0]} training states")
        print(f"\t{self.x_validation.shape[0]} validation states")
        print(f"\t{self.theta_training.shape[0]} training thetas")
        print(f"\t{self.theta_validation.shape[0]} validation thetas")
        print(f"\t{self.theta_h_training.shape[0]} training theta estimates")
        print(f"\t{self.theta_h_validation.shape[0]} validation theta estimates")
        print("\t----------------------")
        print(f"\t{self.model.goal_mask(self.x_training).sum()} goal points")
        print(f"\t({self.model.goal_mask(self.x_validation).sum()} val)")
        print(f"\t{self.model.safe_mask(self.x_training).sum()} safe points")
        print(f"\t({self.model.safe_mask(self.x_validation).sum()} val)")
        print(f"\t{self.model.unsafe_mask(self.x_training).sum()} unsafe points")
        print(f"\t({self.model.unsafe_mask(self.x_validation).sum()} val)")

        # Save the new datasets
        self.training_data = TensorDataset(
            self.x_training,
            self.theta_training,
            self.theta_h_training,
            self.model.goal_mask(self.x_training),
            self.model.safe_mask(self.x_training),
            self.model.unsafe_mask(self.x_training),
        )
        self.validation_data = TensorDataset(
            self.x_validation,
            self.theta_validation,
            self.theta_h_validation,
            self.model.goal_mask(self.x_validation),
            self.model.safe_mask(self.x_validation),
            self.model.unsafe_mask(self.x_validation),
        )

    def setup(self, stage=None):
        """Setup -- nothing to do here"""
        pass

    def train_dataloader(self):
        """Make the DataLoader for training data"""
        return DataLoader(
            self.training_data,
            batch_size=self.batch_size,
            num_workers=4,
        )

    def val_dataloader(self):
        """Make the DataLoader for validation data"""
        return DataLoader(
            self.validation_data,
            batch_size=self.batch_size,
            num_workers=4,
        )<|MERGE_RESOLUTION|>--- conflicted
+++ resolved
@@ -115,11 +115,7 @@
         if self.trajectories_per_episode > 0:
             theta_init[:, :] = torch.tensor(
                 self.model.get_N_samples_from_polytope(self.model.Theta, self.trajectories_per_episode).T
-<<<<<<< HEAD
-            )
-=======
             ).type_as(x_init)
->>>>>>> b659d14f
         x_sim, theta_sim, theta_hat_sim = simulator(x_init, theta_init, self.trajectory_length)
 
         # Reshape the data into a single replay buffer
