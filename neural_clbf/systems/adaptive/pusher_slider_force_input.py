"""
pusher_slider_sticking_force_input.py
Description:
    Define an instance of class ControlAffineParameterAffineSystem for the system of a
    point finger attempting to push a sliding square with a force input.
    It is assumed that sticking contact is always made.
"""

from typing import Callable, Tuple, Optional, List
from matplotlib.axes import Axes
import matplotlib.animation as manimation
import torch

from neural_clbf.systems.adaptive.control_affine_parameter_affine_system import (
    ControlAffineParameterAffineSystem,
)

from neural_clbf.systems.utils import (
    Scenario,
    ScenarioList,
    lqr,
)

import polytope as pc
import numpy as np

import matplotlib.pyplot as plt

class PusherSliderStickingForceInput(ControlAffineParameterAffineSystem):
    """
    Represents a point finger attempting to push a sliding square with a force input.
    Sticking contact only is assumed.

    The system has state defined in the plane (x, y)

        x = [s_x, s_y, s_theta]

    where s_x, s_y are the position of the center of the sliding square, and s_theta
    is the orientation (angle) of the sliding square.

    The system has two inputs:

        u = [f_x, f_y]

    representing the force (in Newtons) of the robot finger at the point of contact.
    The finger does not slide at all and remains at the center of te square block.

    The system has unknown parameters which are the position of the center of mass
    which determines the center of rotation of the sliding square:

        theta = [c_x, c_y]

    where c_x, c_y are the position of the center of mass of the sliding square
    relative to the geometric center of the sliding square.
    """

    # Number of states, controls and paramters
    N_DIMS = 3
    N_CONTROLS = 2
    N_PARAMETERS = 2

    # State Indices
    S_X = 0
    S_Y = 1
    S_THETA = 2

    # Control indices
    F_X = 0
    F_Y = 1

    # Parameter indices
    C_X = 0
    C_Y = 1

    def __init__(
        self,
        nominal_scenario: Scenario,
        Theta: pc.Polytope,
        dt: float = 0.01,
        controller_dt: Optional[float] = None,
        use_linearized_controller: bool = True,
        scenarios: Optional[ScenarioList] = None,
        theta: torch.Tensor = None,
        device: str = "cpu",
    ):
        """
        Initialize a system.

        args:
            nominal_scenario: a dictionary giving the parameter values for the system
            dt: the timestep to use for simulation
            controller_dt: the timestep for the LQR discretization. Defaults to dt
            use_linearized_controller: if True, linearize the system model to derive a
                                       LQR controller. If false, the system is must
                                       set self.P itself to be a tensor n_dims x n_dims
                                       positive definite matrix.
            scenarios: an optional list of scenarios for robust control
            theta: The true value of the parameter governing this system's dynamics.
        raises:
            ValueError if nominal_scenario are not valid for this system
        """
        # Define parameters
        # =================
        self.s_mass = 1.05  # kg

        self.K_x = float(-1.0)
        self.K_y = float(-1.0)
        self.K_z = float(-1.0)

        # Geometric Parameters (helpful for plotting and some calculations)
        self.s_length = 0.09
        self.s_width = self.s_length
        self.ps_cof = 0.3
        self.st_cof = 0.35
        self.p_radius = 0.01

        self.device = device

        # Then initialize
        super().__init__(nominal_scenario, Theta, dt, controller_dt, device=device)

    def validate_scenario(self, s: Scenario) -> bool:
        """Check if a given set of parameters is valid

        args:
            params: a dictionary giving the parameter values for the system.
        returns:
            True if parameters are valid, False otherwise
        """
        valid = True

        valid = valid and ("obstacle_center_x" in s)
        valid = valid and ("obstacle_center_y" in s)
        valid = valid and ("obstacle_radius" in s)

        return valid

    @property
    def n_dims(self) -> int:
        return PusherSliderStickingForceInput.N_DIMS

    @property
    def angle_dims(self) -> List[int]:
        return [PusherSliderStickingForceInput.S_THETA]

    @property
    def parameter_angle_dims(self) -> List[int]:
        return []

    @property
    def n_controls(self) -> int:
        return PusherSliderStickingForceInput.N_CONTROLS

    @property
    def n_params(self) -> int:
        return PusherSliderStickingForceInput.N_PARAMETERS

    @property
    def state_limits(self) -> Tuple[torch.Tensor, torch.Tensor]:
        """
        Return a tuple (upper, lower) describing the expected range of states for this
        system
        """
        # Define Upper and lower values
        upper_limit = torch.ones(self.n_dims).to(self.device)
        upper_limit[PusherSliderStickingForceInput.S_X] = 1.0
        upper_limit[PusherSliderStickingForceInput.S_Y] = 1.0
        upper_limit[PusherSliderStickingForceInput.S_THETA] = np.pi

        lower_limit = -1.0 * upper_limit

        return (upper_limit, lower_limit)

    @property
    def control_limits(self) -> Tuple[torch.Tensor, torch.Tensor]:
        """
        Return a tuple (upper, lower) describing the range of allowable control
        limits for this system
        """
        upper_limit = 10.0 * torch.ones(PusherSliderStickingForceInput.N_CONTROLS)
        lower_limit = -1.0 * upper_limit

        return (upper_limit, lower_limit)

    def safe_mask(self, x: torch.Tensor, theta: torch.Tensor) -> torch.Tensor:
        """
        Return the mask of x indicating safe regions for this system

        args:
            x: a tensor of (batch_size, self.n_dims) points in the state space
        returns:
            a tensor of (batch_size,) booleans indicating whether the corresponding
            point is in this region.
        """
        # Constants
        batch_size = x.shape[0]

        obst_center_x = self.nominal_scenario["obstacle_center_x"]
        obst_center_y = self.nominal_scenario["obstacle_center_y"]

        obst_center = torch.tensor(
            [obst_center_x, obst_center_y]
        ).to(self.device)
        obst_radius = self.nominal_scenario["obstacle_radius"]

        # Algorithm
        safe_mask = torch.ones_like(x[:, 0], dtype=torch.bool).to(self.device)

        displacement_to_obst_center = x[:, :2] - obst_center.repeat(batch_size, 1)

        # distance to obstacle center is greater than radius + half of the length of the square
        dist_to_obst_center_big_enough = displacement_to_obst_center.norm(dim=-1) >= (obst_radius + self.s_length/2)

        safe_mask.logical_and_(dist_to_obst_center_big_enough)

        return safe_mask

    def unsafe_mask(self, x: torch.Tensor, theta: torch.Tensor) -> torch.Tensor:
        """
        Return the mask of x indicating safe regions for this system

        args:
            x: a tensor of (batch_size, self.n_dims) points in the state space
        returns:
            a tensor of (batch_size,) booleans indicating whether the corresponding
            point is in the unsafe region.
        """
        # Constants
        batch_size = x.shape[0]

        obst_center_x = self.nominal_scenario["obstacle_center_x"]
        obst_center_y = self.nominal_scenario["obstacle_center_y"]

        obst_center = torch.tensor(
            [obst_center_x, obst_center_y]
        ).to(self.device)
        obst_radius = self.nominal_scenario["obstacle_radius"]

        # Algorithm
        unsafe_mask = torch.ones_like(x[:, 0], dtype=torch.bool).to(self.device)

        displacement_to_obst_center = x[:, :2] - obst_center.repeat(batch_size, 1)

        # distance to obstacle center is greater than radius + half of the length of the square
        dist_to_obst_center_big_enough = displacement_to_obst_center.norm(dim=-1) <= (obst_radius + self.s_length / 2)

        unsafe_mask.logical_and_(dist_to_obst_center_big_enough)

        return unsafe_mask

    def goal_mask(self, x: torch.Tensor, theta: torch.Tensor) -> torch.Tensor:
        """
        Return the mask of x indicating goal regions for this system

        args:
            x: a tensor of (batch_size, self.n_dims) points in the state space
        returns:
            a tensor of (batch_size,) booleans indicating whether the corresponding
            point is in this region.
        """
        # Include a sensible default
        goal_tolerance = 0.1
        batch_size = x.shape[0]

        # Create goal position
        goal = torch.ones(batch_size, self.n_dims-1).to(self.device)
        goal *= 0.5  # goal is in the upper right corner of the workspace

        # Algorithm
        r = torch.zeros(batch_size, 2).to(self.device) #get position from state
        r[:, :] = x[:, :2]

        return (r - goal).norm(dim=-1) <= goal_tolerance

    def goal_point(self, theta: torch.Tensor) -> torch.Tensor:
        """
        goal_point
        Description:
            In this case, we force the goal state to be the same point [0.5,0.5,0]
            for any theta input.
        """
        # Defaults
        if theta is None:
            theta = torch.zeros(1, self.n_params).to(self.device)

        # Constants
        batch_size = theta.shape[0]

        # Algorithm
        goal = torch.ones(batch_size, self.n_dims).to(self.device)
        goal *= 0.5  # goal is in the upper right corner of the workspace
        goal[:, PusherSliderStickingForceInput.S_THETA] = 0.0

        return goal

    @property
    def u_eq(self):
        return torch.zeros((1, self.n_controls)).to(self.device)

    def sample_unsafe(self, num_samples: int, max_tries: int = 5000) -> [torch.Tensor, torch.Tensor, torch.Tensor]:
        """Sample a batch of unsafe states from the system

        args:
            num_samples: the number of samples to return
            max_tries: the maximum number of tries to sample a point before giving up
        returns:
            a tuple (x, u, theta) of tensors of size (num_samples, n_dims), (num_samples, n_controls),
            and (num_samples, n_params) respectively.
        """
        # Constants
        batch_size = num_samples
        upper_limit, lower_limit = self.state_limits

        # Create polytope for sampling
        obst_center_x = self.nominal_scenario["obstacle_center_x"]
        obst_center_y = self.nominal_scenario["obstacle_center_y"]
        obst_center = np.array(
            [obst_center_x, obst_center_y]
        )
        obst_radius = self.nominal_scenario["obstacle_radius"]

        state_space_obst_center = np.zeros(self.n_dims)
        state_space_obst_center[:2] = obst_center

        state_space_obst_width = upper_limit.cpu().numpy()
        state_space_obst_width[:3] = obst_radius

        P_unsafe = pc.box2poly(
            np.array(
                [state_space_obst_center - state_space_obst_width, state_space_obst_center + state_space_obst_width]).T
        )

        # Sample States
        x_unsafe_np = self.get_N_samples_from_polytope(P_unsafe, num_samples)
<<<<<<< HEAD
        x_unsafe = torch.tensor(x_unsafe_np.T).to(self.device)
=======
        x_unsafe = torch.tensor(x_unsafe_np.T)
>>>>>>> b659d14f

        theta_unsafe_np = self.sample_Theta_space(num_samples)
        theta_unsafe = torch.tensor(theta_unsafe_np)

        xtheta_unsafe = torch.cat([x_unsafe, theta_unsafe], dim=1)

        return xtheta_unsafe, x_unsafe, theta_unsafe

    def _f(self, x: torch.Tensor, params: Scenario) -> torch.Tensor:
        """
        Return the control-independent part of the control-affine dynamics.

        args:
            x: bs x self.n_dims tensor of state
            params: a dictionary giving the parameter values for the system. If None,
                    default to the nominal parameters used at initialization
        returns:
            f: bs x self.n_dims x 1 tensor
        """
        # Constants
        batch_size = x.shape[0]
        f = torch.zeros((batch_size, self.n_dims, 1)).to(self.device)

        return f

    def _F(self, x: torch.Tensor, params: Scenario) -> torch.Tensor:
        """
        Return the control-independent part of the control-affine dynamics.

        args:
            x: bs x self.n_dims tensor of state
            params: a dictionary giving the parameter values for the system. If None,
                    default to the nominal parameters used at initialization
        returns:
            F: bs x self.n_dims x self.n_params tensor
        """
        # Constants
        batch_size = x.shape[0]
        F = torch.zeros((batch_size, self.n_dims, self.n_params)).to(self.device)

        return F

    def _g(self, x: torch.Tensor, params: Scenario) -> torch.Tensor:
        """
        Return the control-dependent part of the control-affine dynamics.

        args:
            x: bs x self.n_dims tensor of state
            params: a dictionary giving the parameter values for the system. If None,
                    default to the nominal parameters used at initialization
        returns:
            g: bs x self.n_dims x self.n_controls tensor
        """
        # Constants
        batch_size = x.shape[0]
        g = torch.zeros((batch_size, self.n_dims, self.n_controls)).to(self.device)
        g = g.type_as(x)

        f_max, tau_max = self.limit_surface_bounds()
        a = (1/10.0)*(1/(f_max ** 2))
        b = (1/10.0)*(1/(tau_max ** 2))

        # States
        s_x = x[:, PusherSliderStickingForceInput.S_X]
        s_y = x[:, PusherSliderStickingForceInput.S_Y]
        s_theta = x[:, PusherSliderStickingForceInput.S_THETA]

        # Algorithm
        g[:, PusherSliderStickingForceInput.S_X, PusherSliderStickingForceInput.F_X] = torch.cos(s_theta) * a
        g[:, PusherSliderStickingForceInput.S_X, PusherSliderStickingForceInput.F_Y] = -torch.sin(s_theta) * a

        g[:, PusherSliderStickingForceInput.S_Y, PusherSliderStickingForceInput.F_X] = torch.sin(s_theta) * a
        g[:, PusherSliderStickingForceInput.S_Y, PusherSliderStickingForceInput.F_Y] = torch.cos(s_theta) * a

        return g

    def _G(self, x: torch.Tensor, params: Scenario) -> torch.Tensor:
        """
        Return the control-dependent and parameter-dependent part of the control-affine dynamics.

        args:
            x: bs x self.n_dims tensor of state
            params: a dictionary giving the parameter values for the system. If None,
                    default to the nominal parameters used at initialization
        returns:
            G: bs x self.n_dims x self.n_controls x self.n_params tensor
        """
        # Constants
        batch_size = x.shape[0]
        g = torch.zeros((batch_size, self.n_dims, self.n_controls)).to(self.device)
        g = g.type_as(x)

        f_max, tau_max = self.limit_surface_bounds()
        a = (1 / 10.0) * (1 / (f_max ** 2))
        b = (1 / 10.0) * (1 / (tau_max ** 2))

        # States
        s_x = x[:, PusherSliderStickingForceInput.S_X]
        s_y = x[:, PusherSliderStickingForceInput.S_Y]
        s_theta = x[:, PusherSliderStickingForceInput.S_THETA]

        # Create output
        G = torch.zeros((batch_size, self.n_dims, self.n_controls, self.n_params)).to(self.device)

        G[:, PusherSliderStickingForceInput.S_THETA, PusherSliderStickingForceInput.F_X, PusherSliderStickingForceInput.C_Y] = -b
        G[:, PusherSliderStickingForceInput.S_THETA, PusherSliderStickingForceInput.F_Y, PusherSliderStickingForceInput.C_X] = b

        return G

    def limit_surface_bounds(self):
        # Constants
        g = 9.8

        # Create output
        f_max = self.st_cof * self.s_mass * g

        slider_area = self.s_width * self.s_length
        # circular_density_integral = 2*pi*((ps.s_length/2)^2)*(1/2)
        circular_density_integral = (1 / 12) * ((self.s_length / 2) ** 2 + (self.s_width / 2) ** 2) * np.exp(1)

        tau_max = self.st_cof * self.s_mass * g * (1 / slider_area) * circular_density_integral
        return f_max, tau_max

    def u_nominal(
        self, x: torch.Tensor, theta_hat: torch.Tensor, params: Optional[Scenario] = None
    ) -> torch.Tensor:
        """
        Compute the nominal control for the nominal parameters, using LQR unless
        overridden

        args:
            x: bs x self.n_dims tensor of state
            theta_hat: bs x self.n_params tensor of state
            params: the model parameters used
        returns:
            u_nominal: bs x self.n_controls tensor of controls
        """
        # Constants
        batch_size = x.shape[0]
        n_dims = self.n_dims
        m = self.s_mass
        g = 9.8

        # State
        s_x = x[:, PusherSliderStickingForceInput.S_X]
        s_y = x[:, PusherSliderStickingForceInput.S_Y]
        s_th = x[:, PusherSliderStickingForceInput.S_THETA]

        # Create simple, case-based controller:
        #   - if current difference vector between current position and goal position
        #       has an angle within friction cone vector
        #   - otherwise

        f_l, f_u = self.friction_cone_extremes()
        angle_upper, angle_lower = torch.atan2(f_u[1], f_u[0]), torch.atan2(f_l[1], f_l[0])

        assert angle_upper > angle_lower, f"Expected angle_upper ({angle_upper}) to be larger than ({angle_lower}), but it wasn't!"

        goal = self.goal_point(theta_hat)

        des_direction = goal - x
        des_angle = torch.atan2(des_direction[:, 1], des_direction[:, 0]) + (np.pi/2 - s_th)

        # Handle each case depending on where the desired motion vector is pointing.
        # 1. Vector points above upper friction cone vector
        # 2. Vector points below lower friction cone vector
        # 3. Vector points in the friction cone
        u_nominal = torch.zeros((batch_size, PusherSliderStickingForceInput.N_CONTROLS)).to(self.device)

        # 1. Vector points above upper friction cone vector
        # Assign inputs that are above the friction cone.
        des_angle_greater_mask = torch.ones_like(x[:, 0], dtype=torch.bool).to(self.device)
        des_angle_greater_mask.logical_and_(
            des_angle > angle_upper,
        )
        u_nominal[des_angle_greater_mask, :] = f_l / torch.norm(f_l)

        # 2. Vector points below lower friction cone vector
        des_angle_less_mask = torch.ones_like(x[:, 0], dtype=torch.bool).to(self.device)
        des_angle_less_mask.logical_and_(
            des_angle < angle_lower,
        )
        u_nominal[des_angle_less_mask, :] = f_u / torch.norm(f_u)

        # 3. Vector points in the friction cone
        des_angle_in_fc_mask = torch.ones_like(x[:, 0], dtype=torch.bool).to(self.device)
        des_angle_in_fc_mask.logical_and_(
            torch.logical_not(des_angle_greater_mask),
        )
        des_angle_in_fc_mask.logical_and_(
            torch.logical_not(des_angle_less_mask),
        )
        u_nominal[des_angle_in_fc_mask, PusherSliderStickingForceInput.F_X] = \
            torch.cos(des_angle[des_angle_in_fc_mask])
        u_nominal[des_angle_in_fc_mask, PusherSliderStickingForceInput.F_Y] = \
            torch.sin(des_angle[des_angle_in_fc_mask])



        # Adjust for the equilibrium setpoint
        u = u_nominal + self.u_eq.type_as(x)

        # Clamp given the control limits
        upper_u_lim, lower_u_lim = self.control_limits
        for dim_idx in range(self.n_controls):
            u[:, dim_idx] = torch.clamp(
                u[:, dim_idx],
                min=lower_u_lim[dim_idx].item(),
                max=upper_u_lim[dim_idx].item(),
            )

        return u

    def plot_environment(self, ax: Axes) -> None:
        """
        Add a plot of the environment to the given figure. Defaults to do nothing
        unless overidden.

        args:
            ax: the axis on which to plot
        """
        pass

    """
    friction_cone_extremes
    Description:
        This function returns two unit vectors defining the boundary of the friction cone.
        The friction cone vectors are written in the frame of reference at the contact point
        with:
        - positive x being along the edge of the slider and 
        - positive y being perpendicular and into the slider.
    Args:
    
    Outputs:
        f_u: A vector in the direction of the "upper" edge of the friction cone
        f_l: A vector in the direction of the "lower" edge of the friction cone
    """
    def friction_cone_extremes(self)->(torch.tensor, torch.tensor):
        # Constants
        mu = self.ps_cof

        # Create output
        return torch.tensor([mu, 1.0]), torch.tensor([-mu, 1.0])


    def compute_linearized_controller(self, scenarios: Optional[ScenarioList] = None):
        """
        Computes the linearized controller K and lyapunov matrix P.
        """
        # We need to compute the LQR closed-loop linear dynamics for each scenario
        Acl_list = []
        # Default to the nominal scenario if none are provided
        if scenarios is None:
            scenarios = [self.nominal_scenario]

        # # For each scenario, get the LQR gain and closed-loop linearization
        # for s in scenarios:
        #     # Compute the LQR gain matrix for the nominal parameters
        #     Act, Bct = self.linearized_ct_dynamics_matrices(s)
        #     A, B = self.linearized_dt_dynamics_matrices(s)
        #
        #     print("A: ", A)
        #     print("B: ", B)
        #
        #     # Define cost matrices as identity
        #     Q = np.eye(self.n_dims)
        #     R = np.eye(self.n_controls)
        #
        #     # Get feedback matrix
        #     K_np = lqr(A, B, Q, R)
        #     self.K = torch.tensor(K_np)
        #
        #     Acl_list.append(Act - Bct @ K_np)
        #
        # print(len(scenarios))
        # print(scenarios)
        # self.K = torch.tensor(
        #     [[0.1]]
        # )

        # If more than one scenario is provided...
        # get the Lyapunov matrix by robustly solving Lyapunov inequalities
        if len(scenarios) > 1:
            #self.P = torch.tensor(robust_continuous_lyap(Acl_list, Q))
            self.P = torch.eye(self.n_dims)
        else:
            # Otherwise, just use the standard Lyapunov equation
            #self.P = torch.tensor(continuous_lyap(Acl_list[0], Q))
            self.P = torch.eye(self.n_dims)

    """
    contact_point
    Description:
        This function returns the contact point of the slider with the pusher.
    
    Returns
        contact_point: 1x2 tensor of the contact point in the world frame
    """
    def contact_point(self, x: torch.Tensor) -> torch.Tensor:
        # Input Processing
        assert x.shape == (3,), f"Expected x to be of shape (3,); received shape {x.shape}"

        # Constants

        # Get State
        s_x = x[0]
        s_y = x[1]
        s_th = x[2]

        # Compute contact point
        rot2 = torch.tensor([[np.cos(s_th), -np.sin(s_th)], [np.sin(s_th), np.cos(s_th)]])
        contact_point = torch.tensor([[s_x], [s_y]]) + rot2 @ torch.tensor([[-self.s_length/2], [0]])

        return contact_point.T


    def plot_single(self,
        x: torch.Tensor, theta: torch.Tensor,
        ax: plt.Axes,
        limits: Optional[List[List[float]]] = [[0.0, 0.3], [0.0, 0.3]],
        hide_axes: bool = True,
        equal_aspect: bool = True,
        show_geometric_center: bool = False,
        show_CoM: bool = True,
        show_friction_cone_vectors: bool = True,
        current_force: torch.Tensor = None) -> plt.Figure:
        """
        plot_single
        Description:
            Plots a single pusher-slider system in a 2d plot and returns the figure.
        """

        # Input Checking
        assert (x.shape == (3,)), f"x must have shape ({self.n_dims},); received {x.shape}."
        assert (theta.shape == (2,)), f"theta must have shape ({self.n_params},); received {theta.shape}."

        # We can only visualize one state at a time.

        # Constants
        s_length = self.s_length
        s_width = self.s_width
        p_radius = self.p_radius

        # Get state
        s_x = x[0]
        s_y = x[1]
        s_th = x[2]

        # Get parameters
        CoM_x = theta[0]
        CoM_y = theta[1]

        # Setup Figure
        # =========
        fig = plt.gcf()
        # ax = fig.add_subplot(111)
        if hide_axes:
            ax.axis('off')

        # Set Axes Limits
        plt.xlim(limits[0])
        plt.ylim(limits[1])

        if equal_aspect:
            plt.gca().set_aspect('equal', adjustable='box')

        plot_objects = {}

        # Plot Objects
        # ============

        # Plot Slider
        s_th_in_degrees = np.degrees(s_th)
        alpha0 = np.arctan(s_length/s_width)  # Angle made by diagonal line going from rect lower left to upper right
        half_diagonal_length = np.sqrt((s_length/2)**2 + (s_width/2)**2)

        slider = plt.Rectangle(
            (s_x-half_diagonal_length*np.cos(alpha0+s_th), s_y-half_diagonal_length*np.sin(alpha0+s_th)),
            s_width, s_length,
            angle=s_th_in_degrees,
            color='cyan')
        plot_objects["slider"] = slider # Save slider for later updates in animation.

        ax.add_patch(slider)

        cp = self.contact_point(x)

        # Plot Slider's Geometric Center
        if show_geometric_center:
            geom_center = plt.scatter(s_x, s_y, color='blue', s=10)
            plot_objects["geom_center"] = geom_center

        # Plot Slider's Center of Mass
        if show_CoM:
            th_in_contact_point_frame = s_th - np.pi/2
            rotation_matrix = torch.tensor([
                [np.cos(th_in_contact_point_frame), -np.sin(th_in_contact_point_frame)],
                [np.sin(th_in_contact_point_frame), np.cos(th_in_contact_point_frame)]
            ])
            CoM = cp.T + rotation_matrix @ torch.tensor([[CoM_x], [CoM_y]])

            CoM_plot = plt.scatter(CoM[0, 0], CoM[1, 0], color='red', s=10)
            plot_objects["CoM"] = CoM_plot


        # Plot Pusher
        pusher = plt.Circle(
            (cp[0, 0] - p_radius * np.cos(s_th), cp[0, 1] - p_radius * np.sin(s_th)),
            p_radius,
            color="#03DAC6")
        ax.add_patch(pusher)
        plot_objects["pusher"] = pusher

        # Plot Friction Cone Vectors
        if show_friction_cone_vectors:
            # Get Friction Cone Vectors
            friction_cone_vectors = self.friction_cone_extremes()

            # Plot Friction Cone Vectors
            plot_objects["friction_cone_vectors"] = []
            for i, vec in enumerate(friction_cone_vectors):
<<<<<<< HEAD
                norm_vec = torch.tensor(vec) / torch.norm(torch.tensor(vec))
=======
                vec_clone = vec.clone().detach()
                norm_vec = vec_clone / torch.norm(vec_clone)
>>>>>>> b659d14f
                scaled_vec = (s_length/2.0) * norm_vec

                th_in_contact_point_frame = s_th - np.pi / 2
                rotation_matrix = torch.tensor([
                    [np.cos(th_in_contact_point_frame), -np.sin(th_in_contact_point_frame)],
                    [np.sin(th_in_contact_point_frame), np.cos(th_in_contact_point_frame)]
                ])
                rotated_vec = rotation_matrix @ scaled_vec.T

                fcv_plot_i = plt.arrow(cp[0, 0], cp[0, 1],
                          rotated_vec[0], rotated_vec[1],
                          color="orange", width=0.001)
                plot_objects["friction_cone_vectors"].append(fcv_plot_i)

        # Plot Current Force
        if current_force is not None:
            # Normalize and plot vector of force
<<<<<<< HEAD
            norm_vec = torch.tensor(current_force) / torch.norm(torch.tensor(current_force))
=======
            current_force_clone = current_force.clone().detach()
            norm_vec = current_force_clone / torch.norm(current_force_clone)
>>>>>>> b659d14f
            scaled_vec = (s_length/2.0) * norm_vec

            th_in_contact_point_frame = s_th - np.pi / 2
            rotation_matrix = torch.tensor([
                [np.cos(th_in_contact_point_frame), -np.sin(th_in_contact_point_frame)],
                [np.sin(th_in_contact_point_frame), np.cos(th_in_contact_point_frame)]
            ])
            rotated_vec = rotation_matrix @ scaled_vec.T

            cf_plot = plt.arrow(cp[0, 0], cp[0, 1],
                      rotated_vec[0], rotated_vec[1],
                      color="green", width=0.001)
            plot_objects["current_force"] = cf_plot

        return plot_objects

    def update_plot_objects(
            self,
            plot_objects: dict,
            x: torch.Tensor, theta: torch.Tensor,
            show_geometric_center: bool = False,
            show_CoM: bool = True,
            show_friction_cone_vectors: bool = True,
            current_force: torch.Tensor = None
    ) -> None:
        # Input Processing
        assert x.shape == (3,), "x must be a tensor of shape (3,); got {}".format(x.shape)
        assert theta.shape == (2,), "theta must be a tensor of shape (2,); got {}".format(theta.shape)

        # Constants
        s_length = self.s_length
        s_width = self.s_width
        p_radius = self.p_radius

        # State
        s_x = x[0]
        s_y = x[1]
        s_th = x[2]

        # Unknown Parameters
        CoM_x = theta[0]
        CoM_y = theta[1]

        # Update Slider
        alpha0 = np.arctan(s_length / s_width)  # Angle made by diagonal line going from rect lower left to upper right
        half_diagonal_length = np.sqrt((s_length / 2) ** 2 + (s_width / 2) ** 2)

        plot_objects["slider"].set_x(s_x - half_diagonal_length*np.cos(alpha0+s_th))
        plot_objects["slider"].set_y(s_y - half_diagonal_length*np.sin(alpha0+s_th))
        plot_objects["slider"].set_angle(np.degrees(s_th))

        # Update Geometric Center
        if show_geometric_center:
            print("showing geometric center = ", show_geometric_center)
            plot_objects["geom_center"].set_offsets((s_x, s_y))

        # Update Center of Mass
        cp = self.contact_point(x)
        if show_CoM:
            th_in_contact_point_frame = s_th - np.pi / 2
            rotation_matrix = torch.tensor([
                [np.cos(th_in_contact_point_frame), -np.sin(th_in_contact_point_frame)],
                [np.sin(th_in_contact_point_frame), np.cos(th_in_contact_point_frame)]
            ])
            CoM = cp.T + rotation_matrix @ torch.tensor([[CoM_x], [CoM_y]])
            plot_objects["CoM"].set_offsets((CoM[0, 0], CoM[1, 0]))

        # Update Pusher
        plot_objects["pusher"].center = (cp[0, 0] - p_radius * np.cos(s_th), cp[0, 1] - p_radius * np.sin(s_th))

        # Update Friction Cone Vectors
        if show_friction_cone_vectors:
            # Get Friction Cone Vectors
            friction_cone_vectors = self.friction_cone_extremes()

            # Plot Friction Cone Vectors
            for i, vec in enumerate(friction_cone_vectors):
<<<<<<< HEAD
                norm_vec = torch.tensor(vec) / torch.norm(torch.tensor(vec))
=======
                vec_clone = vec.clone().detach()
                norm_vec = vec_clone / torch.norm(vec_clone)
>>>>>>> b659d14f
                scaled_vec = (s_length/2.0) * norm_vec

                th_in_contact_point_frame = s_th - np.pi / 2
                rotation_matrix = torch.tensor([
                    [np.cos(th_in_contact_point_frame), -np.sin(th_in_contact_point_frame)],
                    [np.sin(th_in_contact_point_frame), np.cos(th_in_contact_point_frame)]
                ])
                rotated_vec = rotation_matrix @ scaled_vec.T

                plot_objects["friction_cone_vectors"][i].set_data(
                    x = cp[0, 0], y = cp[0, 1],
                    dx = rotated_vec[0],
                    dy = rotated_vec[1])

        # Update Current Force
        if current_force is not None:
            # Normalize and plot vector of force
<<<<<<< HEAD
            norm_vec = torch.tensor(current_force) / torch.norm(torch.tensor(current_force))
=======
            current_force_clone = current_force.clone().detach()
            norm_vec = current_force_clone / torch.norm(current_force_clone)
>>>>>>> b659d14f
            scaled_vec = (s_length/2.0) * norm_vec

            th_in_contact_point_frame = s_th - np.pi / 2
            rotation_matrix = torch.tensor([
                [np.cos(th_in_contact_point_frame), -np.sin(th_in_contact_point_frame)],
                [np.sin(th_in_contact_point_frame), np.cos(th_in_contact_point_frame)]
            ])
            rotated_vec = rotation_matrix @ scaled_vec.T

            plot_objects["current_force"].set_data(
                x = cp[0, 0], y = cp[0, 1],
                dx = rotated_vec[0],
                dy = rotated_vec[1])



    def save_animated_trajectory(
            self,
            x_trajectory: torch.Tensor,
            th: torch.Tensor,
            f_trajectory: torch.Tensor,
            limits: Optional[List[List[float]]] = None,
            filename: str="pusherslider-animation1.mp4",
            hide_axes: bool = True):
        """
        save_animated_trajectory
        Description:
            Animates a trajectory of the pusher-slider system.
        Inputs:
            x_trajectory: A bs x N_traj x 3 tensor containing the trajectory of the system.
            th: A bs x 2 tensor containing the parameters of the system.
            f_trajectory: A bs x (N_traj-1) x 2 tensor containing the trajectory of the forces applied to the system.
            filename: The name of the file to save the animation to.
        """
        # Input Processing
        assert len(x_trajectory.shape) == 3, f"x is of the wrong dimension. Received tensor of {len(x_trajectory.shape)} dimensions; expected 2."
        assert x_trajectory.shape[1] == 3, f"Expected state tensor to have second dimension size 3; received {x_trajectory.shape[1]}."

        assert x_trajectory.shape[0] == th.shape[0], f"The batch size of x ({x_trajectory.shape[0]}) is different from batch size of theta ({th.shape[0]})."
        assert len(th.shape) == 2, f"theta is of the wrong dimension. Received tensor of {len(th.shape)} dimensions; expected 2."
        assert th.shape[1] == 2, f"Expected parameter tensor to have second dimension of size 2; received {th.shape[1]}"

        # Constants
        batch_size = x_trajectory.shape[0]
        N_traj = x_trajectory.shape[2]
        num_frames = N_traj
        dt = self.dt
        max_t = num_frames * dt
        min_t = 0.0

        # Create axis limits
        if limits is None:
            limits = []
            x_buffer = self.s_width / 2.0
            x_limits = [torch.min(x_trajectory[:, self.S_X, :]) - x_buffer, torch.max(x_trajectory[:, self.S_X, :]) + x_buffer]
            limits.append(
                x_limits
            )

            y_buffer = self.s_width / 2.0
            y_limits = [torch.min(x_trajectory[:, self.S_Y, :] - y_buffer), torch.max(x_trajectory[:, self.S_Y, :]) + y_buffer]
            limits.append(
                y_limits
            )
            print(limits)

            # End result should be a list of lists (e.g., [[0.0, 0.3], [0.0, 0.3]])

        # Create a figure and an axis.
        fig = plt.figure()
        # ax = fig.add_subplot(111)

        # Plot the initial state.
        x0 = x_trajectory[:, :, 0]
        f0 = f_trajectory[:, :, 0]
        plot_collection = self.plot(x0, th, limits=limits, hide_axes=hide_axes, current_force=f0)

        # This function will modify each of the values of the functions above.
        def update(frame_index):

            for batch_index in range(batch_size):
                x_t_bi = x_trajectory[batch_index, :, frame_index]
                f_t_bi = f_trajectory[batch_index, :, frame_index]

                self.update_plot_objects(
                    plot_collection[batch_index],
                    x_t_bi.flatten(), th[batch_index, :].flatten(),
                    current_force=f_t_bi.flatten())

        # Construct the animation, using the update function as the animation
        # director.
        animation = manimation.FuncAnimation(
            fig, update,
            np.arange(0, num_frames), interval=5)

        animation.save(filename=filename, fps=15)


    def plot(self, x: torch.Tensor, theta: torch.Tensor,
             limits: Optional[List[List[float]]] = None,
             hide_axes: bool = True,
             ax: plt.Axes = None,
             equal_aspect: bool = True,
             show_geometric_center: bool = False,
             show_CoM: bool = True,
             show_friction_cone_vectors: bool = True,
             current_force: torch.Tensor = None) -> List[plt.Figure]:
        """
        plot
        Description
            Plots all pusher sliders in the batch on screen (be careful with this!)
            x:              A bs x 3 tensor containing the states of bs systems.
            theta:          A bs x 2 tensor containing the parameters of bs systems.
            current_force:  A bs x ps.num_controls tensor containing the inputs of bs systems.
        """

        # Constants
        batch_size = x.shape[0]

        # Input Processing
        assert len(x.shape) == 2, f"x is of the wrong dimension. Received tensor of {len(x.shape)} dimensions; expected 2."
        assert x.shape[1] == 3, f"Expected state tensor to have second dimension size 3; received {x.shape[1]}."

        assert x.shape[0] == theta.shape[0], f"The batch size of x ({x.shape[0]}) is different from batch size of theta ({theta.shape[0]})."

        assert len(theta.shape) == 2, f"theta is of the wrong dimension. Received tensor of {len(theta.shape)} dimensions; expected 2."
        assert theta.shape[1] == 2, f"Expected parameter tensor to have second dimension of size 2; received {theta.shape[1]}"

        # Compute Axis Limits
        # Compute Limits
        if limits is None:
            limits = []
            x_buffer = self.s_width / 2.0
            x_limits = [torch.min(x[:, self.S_X]) - x_buffer, torch.max(x[:, self.S_X]) + x_buffer]
            limits.append(
                x_limits
            )

            y_buffer = self.s_width / 2.0
            y_limits = [torch.min(x[:, self.S_Y] - y_buffer), torch.max(x[:, self.S_Y]) + y_buffer]
            limits.append(
                y_limits
            )

            # End result should be a list of lists (e.g., [[0.0, 0.3], [0.0, 0.3]])

        # Algorithm
        fig = plt.gcf()
        if ax is None:
            ax = fig.add_subplot(111)

        plot_objects_collection = []
        for batch_index in range(batch_size):
            x_bi = x[batch_index, :].flatten()
            theta_bi = theta[batch_index, :].flatten()
            f_bi = current_force[batch_index, :].flatten()

            plot_objects_bi = self.plot_single(x_bi, theta_bi,
                ax,
                limits=limits, equal_aspect=equal_aspect,
                hide_axes=hide_axes,
                show_geometric_center=show_geometric_center,
                show_CoM=show_CoM,
                show_friction_cone_vectors=show_friction_cone_vectors,
                current_force=f_bi,
                        )

            plot_objects_collection.append(plot_objects_bi)

        return plot_objects_collection<|MERGE_RESOLUTION|>--- conflicted
+++ resolved
@@ -332,11 +332,7 @@
 
         # Sample States
         x_unsafe_np = self.get_N_samples_from_polytope(P_unsafe, num_samples)
-<<<<<<< HEAD
-        x_unsafe = torch.tensor(x_unsafe_np.T).to(self.device)
-=======
         x_unsafe = torch.tensor(x_unsafe_np.T)
->>>>>>> b659d14f
 
         theta_unsafe_np = self.sample_Theta_space(num_samples)
         theta_unsafe = torch.tensor(theta_unsafe_np)
@@ -758,12 +754,8 @@
             # Plot Friction Cone Vectors
             plot_objects["friction_cone_vectors"] = []
             for i, vec in enumerate(friction_cone_vectors):
-<<<<<<< HEAD
-                norm_vec = torch.tensor(vec) / torch.norm(torch.tensor(vec))
-=======
                 vec_clone = vec.clone().detach()
                 norm_vec = vec_clone / torch.norm(vec_clone)
->>>>>>> b659d14f
                 scaled_vec = (s_length/2.0) * norm_vec
 
                 th_in_contact_point_frame = s_th - np.pi / 2
@@ -781,12 +773,8 @@
         # Plot Current Force
         if current_force is not None:
             # Normalize and plot vector of force
-<<<<<<< HEAD
-            norm_vec = torch.tensor(current_force) / torch.norm(torch.tensor(current_force))
-=======
             current_force_clone = current_force.clone().detach()
             norm_vec = current_force_clone / torch.norm(current_force_clone)
->>>>>>> b659d14f
             scaled_vec = (s_length/2.0) * norm_vec
 
             th_in_contact_point_frame = s_th - np.pi / 2
@@ -864,12 +852,8 @@
 
             # Plot Friction Cone Vectors
             for i, vec in enumerate(friction_cone_vectors):
-<<<<<<< HEAD
-                norm_vec = torch.tensor(vec) / torch.norm(torch.tensor(vec))
-=======
                 vec_clone = vec.clone().detach()
                 norm_vec = vec_clone / torch.norm(vec_clone)
->>>>>>> b659d14f
                 scaled_vec = (s_length/2.0) * norm_vec
 
                 th_in_contact_point_frame = s_th - np.pi / 2
@@ -887,12 +871,8 @@
         # Update Current Force
         if current_force is not None:
             # Normalize and plot vector of force
-<<<<<<< HEAD
-            norm_vec = torch.tensor(current_force) / torch.norm(torch.tensor(current_force))
-=======
             current_force_clone = current_force.clone().detach()
             norm_vec = current_force_clone / torch.norm(current_force_clone)
->>>>>>> b659d14f
             scaled_vec = (s_length/2.0) * norm_vec
 
             th_in_contact_point_frame = s_th - np.pi / 2
